--- conflicted
+++ resolved
@@ -94,10 +94,6 @@
 	opts := s.getOptions(options...)
 	embedder := s.getEmbedder(opts)
 
-	_, isNilEmbedder := embedder.(vectorstores.NilEmbedder)
-	if isNilEmbedder {
-		return nil, ErrEmbedderIsNil
-	}
 	filters := s.getFilters(opts)
 
 	scoreThreshold, err := s.getScoreThreshold(opts)
@@ -105,7 +101,7 @@
 		return nil, err
 	}
 
-	vector, err := s.embedder.EmbedQuery(ctx, query)
+	vector, err := embedder.EmbedQuery(ctx, query)
 	if err != nil {
 		return nil, err
 	}
@@ -142,7 +138,6 @@
 	return opts
 }
 
-<<<<<<< HEAD
 type FilterMatch struct {
 	Key    string
 	Values []any
@@ -155,23 +150,6 @@
 			"key": fmt.Sprintf("%s.%s", s.metadataKey, filter.Key),
 			"match": map[string]any{
 				"any": filter.Values,
-=======
-func (s Store) getEmbedder(options vectorstores.Options) embeddings.Embedder {
-	if options.Embedder != nil {
-		return options.Embedder
-	}
-	return s.embedder
-}
-
-func (s Store) NewMustEqualFilter(key string, values ...string) any {
-	return map[string]any{
-		"must": []any{
-			map[string]any{
-				"key": fmt.Sprintf("%s.%s", s.metadataKey, key),
-				"match": map[string]any{
-					"any": values,
-				},
->>>>>>> ce71c0f8
 			},
 		})
 	}
@@ -179,4 +157,11 @@
 	return map[string]any{
 		"must": must,
 	}
+}
+
+func (s Store) getEmbedder(options vectorstores.Options) embeddings.Embedder {
+	if options.Embedder != nil {
+		return options.Embedder
+	}
+	return s.embedder
 }